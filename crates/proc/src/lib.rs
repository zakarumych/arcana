--- conflicted
+++ resolved
@@ -10,34 +10,9 @@
 
 use proc_macro::TokenStream;
 use stid::HasStid;
-<<<<<<< HEAD
-
-// #[proc_macro_attribute]
-// pub fn stid(attr: TokenStream, item: TokenStream) -> TokenStream {
-//     let stid = if attr.is_empty() {
-//         None
-//     } else {
-//         Some(syn::parse_macro_input!(attr as stid::StidValue))
-//     };
-
-//     let input = syn::parse_macro_input!(item as syn::DeriveInput);
-
-//     match stid::with_stid(stid, &input) {
-//         Ok(mut output) => {
-//             output.extend(input.to_token_stream());
-//             output.into()
-//         }
-//         Err(err) => err.to_compile_error().into(),
-//     }
-// }
-
-#[proc_macro_derive(HasStid, attributes(stid))]
-pub fn derive_with_stid(input: TokenStream) -> TokenStream {
-=======
 
 #[proc_macro_derive(HasStid, attributes(stid))]
 pub fn derive_has_stid(input: TokenStream) -> TokenStream {
->>>>>>> 8bf51a35
     let input = syn::parse_macro_input!(input as syn::DeriveInput);
 
     fn parse_stid_attr(attr: &syn::Attribute) -> syn::Result<stid::StidValue> {
@@ -79,11 +54,7 @@
 }
 
 #[proc_macro]
-<<<<<<< HEAD
-pub fn with_stid(tokens: TokenStream) -> TokenStream {
-=======
 pub fn has_stid(tokens: TokenStream) -> TokenStream {
->>>>>>> 8bf51a35
     let input = syn::parse_macro_input!(tokens as HasStid);
 
     match stid::has_stid_fn(input) {
@@ -131,11 +102,7 @@
 /// Exports function as system.
 #[proc_macro_attribute]
 pub fn importer(attr: TokenStream, item: TokenStream) -> TokenStream {
-<<<<<<< HEAD
-    let item = syn::parse_macro_input!(item as syn::Item);
-=======
     let item = syn::parse_macro_input!(item as syn::ItemImpl);
->>>>>>> 8bf51a35
     match importer::importer(attr, item) {
         Ok(output) => output.into(),
         Err(err) => err.to_compile_error().into(),
