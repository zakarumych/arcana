--- conflicted
+++ resolved
@@ -44,11 +44,7 @@
 
 pub use self::{
     dependencies::{AssetDependencies, AssetDependency},
-<<<<<<< HEAD
-    importer::{EmptyConfig, ImportConfig, ImportError, Importer, ImporterId},
-=======
     importer::{EmptyConfig, ImportError, Importer, ImporterDesc, ImporterId},
->>>>>>> 8bf51a35
     sources::AssetSources,
 };
 
