#![feature(allocator_api, maybe_uninit_slice)]
#![deny(unsafe_op_in_unsafe_fn, unused_must_use)]
#![recursion_limit = "512"]

#[macro_export]
macro_rules! for_tuple {
    ($macro:ident) => {
        $crate::for_tuple!($macro for A B C D E F G H I J K L M N O P);
    };
    ($macro:ident for ) => {
        $macro!();
    };
    ($macro:ident for $head:ident $($tail:ident)*) => {
        $crate::for_tuple!($macro for $($tail)*);
        $macro!($head $($tail)*);
    };
}

#[macro_export]
macro_rules! for_tuple_2 {
    ($macro:ident) => {
        $crate::for_tuple_2!($macro for
            AA AB AC AD AE AF AG AH AI AJ AK AL AM AN AO AP,
            BA BB BC BD BE BF BG BH BI BJ BK BL BM BN BO BP
        );
    };
    ($macro:ident for ,) => {
        $macro!(,);
    };
    ($macro:ident for $a_head:ident $($a_tail:ident)*, $b_head:ident $($b_tail:ident)*) => {
        $crate::for_tuple_2!($macro for $($a_tail)*, $($b_tail)*);

        $macro!($a_head $($a_tail)*, $b_head $($b_tail)*);
    };
}

#[macro_export]
macro_rules! for_tuple_2x {
    ($macro:ident) => {
        $crate::for_tuple_2x!($macro for
            AA AB AC AD AE AF AG AH AI AJ AK AL AM AN AO AP,
            BA BB BC BD BE BF BG BH BI BJ BK BL BM BN BO BP
        );
    };
    ($macro:ident for , ) => {
        $macro!(,);
    };
    ($macro:ident for , $b_head:ident $($b_tail:ident)*) => {
        $macro!(, $b_head $($b_tail)*);
        $crate::for_tuple_2x!($macro for AA AB AC AD AE AF AG AH AI AJ AK AL AM AN AO AP, $($b_tail)*);
    };
    ($macro:ident for $a_head:ident $($a_tail:ident)*, $($b:ident)*) => {
        $crate::for_tuple_2x!($macro for $($a_tail)*, $($b)*);

        $macro!($a_head $($a_tail)*, $($b)*);
    };
}

/// `std::format` where all arguments are constants.
/// Uses thread-local to store result after first formatting.
///
/// This helps avoiding re-formatting of the same string each time code is executed.
///
/// String created will never be freed.
/// This is OK since we were going go use it until the end of the program.
#[macro_export]
macro_rules! const_format {
    ($fmt:literal $(, $arg:expr)* $(,)?) => {{
        ::std::thread_local! {
            static VALUE: &'static str = { ::std::format!($fmt $(, $arg)*).leak() };
        }
        let s: &'static str = VALUE.with(|s| *s);
        s
    }};
}

extern crate self as arcana;

// Re-exports
pub use {
    arcana_names::{ident, name, Ident, IdentError, Name, NameError},
<<<<<<< HEAD
    arcana_proc::{filter, importer, init, job, stable_hash_tokens, system, with_stid, HasStid},
=======
    arcana_proc::{filter, has_stid, importer, init, job, stable_hash_tokens, system, HasStid},
>>>>>>> 8bf51a35
    arcana_project as project,
    blink_alloc::{self, Blink, BlinkAlloc},
    bytemuck,
    edict::{self, prelude::*},
    gametime::{
        self, Clock, ClockStep, Frequency, FrequencyTicker, FrequencyTickerIter, TimeSpan,
        TimeStamp,
    },
    hashbrown, na, parking_lot, tokio, tracing,
    vtid::{HasVtid, Vtid},
};

pub use mev;
pub mod arena;
pub mod assets;
pub mod base58;
pub mod code;
pub mod ed;
pub mod events;
pub mod flow;
pub mod hash;
pub mod id;
pub mod input;
pub mod io;
pub mod model;
mod num2name;
pub mod plugin;
pub mod render;
pub mod serde_with;
pub mod stid;
pub mod tany;
pub mod task;
pub mod texture;
pub mod unfold;
pub mod viewport;
pub mod work;

pub use self::{
    id::{BaseId, Id, SeqIdGen},
    num2name::{hash_to_name, num_to_name},
    stid::{HasStid, Stid},
    tany::{LTAny, TAny},
};

/// Returns version of the arcana crate.
pub fn version() -> &'static str {
    env!("CARGO_PKG_VERSION")
}

/// Triggers panic.
/// Use when too large capacity is requested.
#[inline(never)]
#[cold]
fn capacity_overflow() -> ! {
    panic!("capacity overflow");
}

#[inline(always)]
fn alloc_guard(alloc_size: usize) {
    if usize::BITS < 64 && alloc_size > isize::MAX as usize {
        capacity_overflow()
    }
}

#[inline(always)]
pub fn type_id<T: 'static>() -> std::any::TypeId {
    std::any::TypeId::of::<T>()
}

#[macro_export]
macro_rules! static_assert {
    ($cond:expr) => {
        const _: () = {
            assert!($cond);
        };
    };
    ($cond:expr, $($arg:tt)+) => {
        const _: () = {
            assert!($cond, $($arg)+);
        };
    };
}

/// Slot for storing a single value of `Any` type
/// with type-safe access, replacement and removal.
#[derive(Default)]
pub struct Slot(Option<TAny>);

impl From<Option<TAny>> for Slot {
    #[inline(always)]
    fn from(opt: Option<TAny>) -> Self {
        Slot(opt)
    }
}

impl From<TAny> for Slot {
    #[inline(always)]
    fn from(boxed: TAny) -> Self {
        Slot(Some(boxed))
    }
}

impl Slot {
    #[inline(always)]
    pub fn new() -> Self {
        Slot(None)
    }

    #[inline(always)]
    pub fn with_value<T>(value: T) -> Self
    where
        T: Send + Sync + 'static,
    {
        Self(Some(TAny::new(value)))
    }

    #[inline(always)]
    pub fn into_inner(self) -> Option<TAny> {
        self.0
    }

    #[inline(always)]
    pub fn set<T>(&mut self, value: T)
    where
        T: Send + Sync + 'static,
    {
        if let Some(boxed) = &mut self.0 {
            if let Some(slot) = boxed.downcast_mut::<T>() {
                *slot = value;
                return;
            }
        }
        self.0 = Some(TAny::new(value));
    }

    #[inline(always)]
    pub fn get<T: 'static>(&self) -> Option<&T> {
        if let Some(boxed) = &self.0 {
            return boxed.downcast_ref::<T>();
        }

        None
    }

    #[inline(always)]
    pub fn take<T: 'static>(&mut self) -> Option<T> {
        if let Some(tany) = &self.0 {
            if tany.is::<T>() {
                let tany = self.0.take().unwrap();
                let value = unsafe { tany.downcast::<T>().unwrap_unchecked() };
                return Some(value);
            }
        }

        None
    }
}

static_assert!(
    size_of::<usize>() <= size_of::<u64>(),
    "Unchecked cast from usize to u64 is performed in Arcana"
);

/// Module that contains non-public items exposed for macros.
#[doc(hidden)]
pub mod for_macro {
    use crate::{assets::import::Importer, work::Job};

    pub fn is_job<T: Job>() {}
    pub fn is_importer<T: Importer>() {}
}<|MERGE_RESOLUTION|>--- conflicted
+++ resolved
@@ -79,11 +79,7 @@
 // Re-exports
 pub use {
     arcana_names::{ident, name, Ident, IdentError, Name, NameError},
-<<<<<<< HEAD
-    arcana_proc::{filter, importer, init, job, stable_hash_tokens, system, with_stid, HasStid},
-=======
     arcana_proc::{filter, has_stid, importer, init, job, stable_hash_tokens, system, HasStid},
->>>>>>> 8bf51a35
     arcana_project as project,
     blink_alloc::{self, Blink, BlinkAlloc},
     bytemuck,
