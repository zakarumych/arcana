--- conflicted
+++ resolved
@@ -4,11 +4,7 @@
 use crate::assets::import::{Importer, ImporterDesc};
 
 pub struct Importers {
-<<<<<<< HEAD
-    importers: HashMap<Name, Box<dyn Importer>>,
-=======
     importers: Vec<(Name, ImporterDesc, Box<dyn Importer>)>,
->>>>>>> 8bf51a35
 }
 
 impl Importers {
@@ -23,20 +19,7 @@
     }
 
     /// Adds importer to the list of importers.
-<<<<<<< HEAD
-    pub fn add_importer(&mut self, name: Name, importer: Box<dyn Importer>) {
-        if self.importers.contains_key(&name) {
-            tracing::warn!("Importer '{}' already registered", name);
-            return;
-        }
-
-        let target = importer.target();
-        let formats = importer.formats();
-        let extensions = importer.extensions();
-
-=======
     pub fn add_importer(&mut self, name: Name, desc: ImporterDesc, importer: Box<dyn Importer>) {
->>>>>>> 8bf51a35
         tracing::info!(
             "Registering importer '{}'. '{:?}' -> '{}' {:?}",
             name,
@@ -45,13 +28,6 @@
             desc.extensions,
         );
 
-<<<<<<< HEAD
-        self.importers.insert(name, importer);
-    }
-
-    pub fn get(&self, name: Name) -> Option<&dyn Importer> {
-        self.importers.get(&name).map(|importer| &**importer)
-=======
         self.importers.push((name, desc, importer));
     }
 
@@ -60,7 +36,6 @@
             .iter()
             .find(|(importer_name, _, _)| *importer_name == name)
             .map(|(_, _, i)| &**i)
->>>>>>> 8bf51a35
     }
 
     /// Select importers that match the given target, format and extension.
@@ -72,35 +47,19 @@
     ) -> Vec<(Name, &dyn Importer)> {
         self.importers
             .iter()
-<<<<<<< HEAD
-            .filter(|(_, importer)| match target {
-=======
             .filter(|(_, desc, _)| match target {
->>>>>>> 8bf51a35
                 None => true,
                 Some(target) => desc.target == target,
             })
-<<<<<<< HEAD
-            .filter(|(_, importer)| match format {
-=======
             .filter(|(_, desc, _)| match format {
->>>>>>> 8bf51a35
                 None => true,
                 Some(format) => desc.formats.iter().any(|x| x == format),
             })
-<<<<<<< HEAD
-            .filter(|(_, importer)| match extension {
-=======
             .filter(|(_, desc, _)| match extension {
->>>>>>> 8bf51a35
                 None => true,
                 Some(extension) => desc.extensions.iter().any(|x| x == extension),
             })
-<<<<<<< HEAD
-            .map(|(name, importer)| (*name, &**importer))
-=======
             .map(|(name, _, importer)| (*name, &**importer))
->>>>>>> 8bf51a35
             .collect()
     }
 }